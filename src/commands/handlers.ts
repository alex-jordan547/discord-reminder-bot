--- conflicted
+++ resolved
@@ -29,14 +29,6 @@
 import { Event as EventModel } from '@/models';
 import { GuildConfigManager } from '@/services/guildConfigManager';
 import { SqliteStorage } from '@/persistence/sqliteStorage';
-import {
-  getSelectableMessages,
-  createMessageSelectMenu,
-  createMessageSelectionEmbed,
-  createTimeSelectMenu,
-  createTimeSelectionEmbed,
-  MessageSelectionOption,
-} from '@/utils/messageSelector';
 
 const logger = createLogger('handlers');
 
@@ -860,7 +852,6 @@
 }
 
 /**
-<<<<<<< HEAD
  * Handle the interactive /watch command when no link is provided
  */
 async function handleInteractiveWatchCommand(
@@ -1182,7 +1173,7 @@
 
   } catch (error) {
     logger.error(`Error in interactive watch command: ${error}`);
-    
+
     if (!interaction.replied && !interaction.deferred) {
       await interaction.reply({
         content: '❌ An error occurred while setting up the interactive watch. Please try again.',
@@ -1194,7 +1185,10 @@
         flags: MessageFlags.Ephemeral,
       });
     }
-=======
+  }
+}
+
+/**
  * Add default reactions to a message based on guild configuration
  */
 async function addDefaultReactionsToMessage(message: any, guildId: string): Promise<void> {
@@ -1202,10 +1196,10 @@
     // Get guild configuration
     const configManager = new GuildConfigManager();
     const guildConfig = await configManager.getGuildConfig(guildId);
-    
+
     // Get default reactions (fallback to standard reactions if none configured)
     const defaultReactions = guildConfig?.defaultReactions || ['✅', '❌', '❓'];
-    
+
     // Add each reaction to the message
     for (const reaction of defaultReactions) {
       try {
@@ -1217,11 +1211,10 @@
         // Continue with next reaction even if one fails
       }
     }
-    
+
     logger.info(`Added ${defaultReactions.length} default reactions to message ${message.id} in guild ${guildId}`);
     logger.debug(`Reactions added: ${defaultReactions.join(', ')}`);
   } catch (error) {
     logger.error(`Error adding default reactions to message ${message?.id}: ${error}`);
->>>>>>> e7a5a7d8
   }
 }